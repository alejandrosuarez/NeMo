--- conflicted
+++ resolved
@@ -486,19 +486,15 @@
         raise ValueError("NeMo ASR collection is not installed.")
     start = time.time()
     args.whitelist = os.path.abspath(args.whitelist) if args.whitelist else None
-<<<<<<< HEAD
-
-=======
-    
+
     all_meta = []
     with open(args.text, "r") as f:
-            for idx, line in enumerate(f):
-                line = line.strip()
-                all_meta.append(line)
-    
->>>>>>> 6584b8b3
+        for idx, line in enumerate(f):
+            line = line.strip()
+            all_meta.append(line)
+    # all_meta = Path(args.text).read_text().splitlines()
+
     all_norm_output = []
-
     if args.text is not None:
         asr_model = get_asr_model(args.model)
         normalizer = NormalizerWithAudio(
@@ -511,7 +507,6 @@
         )
 
         if os.path.exists(args.text):
-
             metadata = dict()
             all_audio_data = []
             all_input_text = []
@@ -549,28 +544,13 @@
             # print(f"Transcript: {pred_text}")
             # print(f"Normalized: {normalized_text}")
             all_norm_output.append(normalized_text)
-<<<<<<< HEAD
-
-
-        output_text = []
-        with open(args.text, "r") as f:
-            for idx, line in enumerate(f):
-                line = line.strip()
-                line = line + "|" + all_norm_output[idx] + "\n"
-                output_text.append(line)
-        with open(args.text, "w") as f:
-            for line in output_text:
-                f.write(line)
-
-=======
-            
-            if (idx+1) % 50 == 0:
-                with open(args.text + 'norm', "a") as f_out: 
+
+            if (idx + 1) % 50 == 0:
+                with open(args.text + 'norm', "a") as f_out:
                     for out_idx, line in enumerate(all_norm_output):
-                        f_out.write(all_meta[idx-10 + out_idx+1] + '|' + line + "\n")  
-                all_norm_output = [] 
-                
->>>>>>> 6584b8b3
+                        f_out.write(all_meta[idx-10 + out_idx+1] + '|' + line + "\n")
+                all_norm_output = []
+
     elif not os.path.exists(args.audio_data):
         raise ValueError(f"{args.audio_data} not found.")
     elif args.audio_data.endswith('.json'):
